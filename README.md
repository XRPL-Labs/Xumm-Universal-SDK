# Xumm (Universal SDK)  [![npm version](https://badge.fury.io/js/xumm.svg)](https://www.npmjs.com/xumm) [![GitHub Actions NodeJS status](https://github.com/XRPL-Labs/Xumm-Universal-SDK/workflows/NodeJS/badge.svg?branch=main)](https://github.com/XRPL-Labs/Xumm-Universal-SDK/actions)

One SDK for frontend (browser), backend (node/ts) & xApp (SDK & frontend interaction).

<<<<<<< HEAD
### Documentation (WIP): https://xumm.readme.io/v1.0/docs

### Warning! This is very much a work in progress!
=======
Documentation: https://xumm.readme.io/v1.0/docs/sdk-intro-npm-cdn

### `{BETA}` Warning! This is very much a work in progress!
>>>>>>> c2bce9c4

# Some notes

- This SDK lives on NPM (beta) as `xumm`: [package/xumm](https://www.npmjs.com/package/xumm).
- This pacakge is suitable for npm (node module) use, and also ships browserified.
- The CDN location for this pacakge for VannilaJS use: [here](https://xumm.app/assets/cdn/xumm.min.js).
- This package incorporates three existing SDKs, so their syntax will be similar (on object properties yielded by this SDK):
  - `xumm-sdk` ([npm](https://www.npmjs.com/package/xumm-sdk)) for Xumm API/Backend/JWT interaction
  - `xumm-oauth2-pkce` ([npm](https://www.npmjs.com/package/xumm-oauth2-pkce)) for Web2/Web3 client side sign in
  - `xumm-xapp-sdk` ([npm](https://www.npmjs.com/package/xumm-xapp-sdk)) for Xumm UI interaction for xApps
- All objects and properties returned by this SDK are Promises, as everything is async based on end user sign in or session retrieval.
- Some functionality relies on events. This SDK extends the EventEmitter interface.

# Object (construct)

The `Xumm` SDK is constructed with:

- The public app key as obtained from our developer console at https://apps.xumm.dev
- or: a JWT previously issued by our platform

So to construct:

```
const xumm = new Xumm('some-api-key')
```

All interactions using just the API key will be device locked, based on the device that signs in. This means you can only access payloads created by the same device that signed in.

Only when running in a fully backend (server side) setup, you can auth. using the public API key and the secret key (as obtained from our developer console):

```
const xumm = new Xumm('some-api-key', 'some-secret-key')
```

All interactions constructed server side like above (using the API key and the secret key) are global, and can access all payloads created.

# Object (format)

The constructed object looks like this:

```
Xumm = {
  // Where are we running? xApp? Web? Backend? (Xumm Universal SDK specific)
  runtime: {
    cli: boolean
    browser: boolean
    xapp: boolean
  }

  // Information about the user & user credentials (Xumm Universal SDK specific)
  user: {
    account: string
    picture: string
    name: string
    domain: string
    source: string
    networkType: string
    networkEndpoint: string
    blocked: boolean
    kycApproved: boolean
    proSubscription: boolean
  }

  // Payload helpers, to ask the user to sign something & retrieve results, from `xumm-sdk`
  // https://github.com/XRPL-Labs/XUMM-SDK#payloads
  payload?: Payload

  // xApp UI interaction, from `xumm-xapp-sdk`
  // https://xumm.readme.io/v0.9/docs/xapp-xumm-ui-interaction
  xapp?: xApp

  // Persistent user key/value store, from `xumm-sdk`
  // https://github.com/XRPL-Labs/XUMM-SDK/blob/master/src/types/JwtUserdata.ts
  userstore?: JwtUserdata

  // App specific object store, for app context info (backend only), from `xumm-sdk`
  backendstore?: {
    get() // Get stored object
    set(json) // Set (store) object
    delete() // Delete stored object
  }

  // Helper methods, from `xumm-sdk`
  helpers?: {
    ping()
    getCuratedAssets()
    getRates()
    getKycStatus(subject)
    getTransaction(subject)
    verifyUserTokens(subjects)
  }

  // Send push notifications to users (permissioned), from `xumm-sdk`
  push?: Push

  // Web2/Web3 sign in, from `xumm-oauth2-pkce`:
  authorize()
  logout()

  // Check authorization, from `xumm-sdk`
  ping()

  // Credentials / information about the runtime (Xumm Universal SDK specific)
  // Please consider using the unified `user` prop (above)
  environment: {
    ott?: {
      locale?: string
      version?: string
      account?: string
      accountaccess?: string
      accounttype?: string
      style?: string
      origin?: xAppOrigin
      user: string
      user_device?: {
        currency: string
        platform: string
      }
      account_info: {
        account: string
        name?: string
        domain?: string
        blocked: boolean
        source: string
        kycApproved: boolean
        proSubscription: boolean
      }
      nodetype?: string
      currency?: string
      subscriptions?: string[]
    }
    jwt?: {
      client_id: string
      scope?: string
      state?: string
      aud: string
      sub: string
      email?: string
      app_uuidv4: string
      app_name: string
      payload_uuidv4?: string
      usertoken_uuidv4?: string
      network_type?: string
      network_endpoint?: string
      iat: number
      exp: number
      iss: string
      usr?: string
      net?: string
      [key: string]: any
    }
    openid?: {
      sub: string
      email: string
      picture: string
      account: string
      name: string
      domain?: string
      blocked: boolean
      source?: string
      kycApproved: boolean
      proSubscription: boolean
      networkType: string
      networkEndpoint: string
    }
    bearer?: string
  }
}
```<|MERGE_RESOLUTION|>--- conflicted
+++ resolved
@@ -2,15 +2,9 @@
 
 One SDK for frontend (browser), backend (node/ts) & xApp (SDK & frontend interaction).
 
-<<<<<<< HEAD
 ### Documentation (WIP): https://xumm.readme.io/v1.0/docs
 
-### Warning! This is very much a work in progress!
-=======
-Documentation: https://xumm.readme.io/v1.0/docs/sdk-intro-npm-cdn
-
 ### `{BETA}` Warning! This is very much a work in progress!
->>>>>>> c2bce9c4
 
 # Some notes
 
